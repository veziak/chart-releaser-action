--- conflicted
+++ resolved
@@ -8,31 +8,19 @@
 
 1. A GitHub repo containing a directory with your Helm charts (default is a folder named `/charts`, if you want to
    maintain your charts in a different directory, you must include a `charts_dir` input in the workflow).
-1. A GitHub branch called `gh-pages` to store the published charts.
+1. A GitHub branch called `gh-pages` to store the published charts. See `charts_repo_url` for alternatives.
 1. In your repo, go to Settings/Pages. Change the `Source` `Branch` to `gh-pages`.
 1. Create a workflow `.yml` file in your `.github/workflows` directory. An [example workflow](#example-workflow) is available below.
    For more information, reference the GitHub Help Documentation for [Creating a workflow file](https://help.github.com/en/articles/configuring-a-workflow#creating-a-workflow-file)
 
 ### Inputs
 
-- `version`: The chart-releaser version to use (default: v1.6.0)
+- `version`: The chart-releaser version to use (default: v1.4.1)
 - `config`: Optional config file for chart-releaser. For more information on the config file, see the [documentation](https://github.com/helm/chart-releaser#config-file)
 - `charts_dir`: The charts directory
+- `charts_repo_url`: The GitHub Pages URL to the charts repo (default: `https://<owner>.github.io/<project>`)
 - `skip_packaging`: This option, when populated, will skip the packaging step. This allows you to do more advanced packaging of your charts (for example, with the `helm package` command) before this action runs. This action will only handle the indexing and publishing steps.
-<<<<<<< HEAD
-- `skip_existing`: Skip package upload if release/tag already exists
-- `skip_upload`: This option, when populated, will skip the upload step. This allows you to do more advanced uploading of your charts (for exemple with OCI based repositories) which doen't require the `index.yaml`.
-- `mark_as_latest`: When you set this to `false`, it will mark the created GitHub release not as 'latest'.
-- `packages_with_index`: When you set this to `true`, it will upload chart packages directly into publishing branch.
-- `pages_branch`: Name of the branch to be used to push the index and artifacts. (default to: gh-pages but it is not set in the action it is a default value for the chart-releaser binary)
-
-### Outputs
-
-- `changed_charts`: A comma-separated list of charts that were released on this run. Will be an empty string if no updates were detected, will be unset if `--skip_packaging` is used: in the latter case your custom packaging step is responsible for setting its own outputs if you need them.
-- `chart_version`: The version of the most recently generated charts; will be set even if no charts have been updated since the last run.
-=======
 - `skip_update_index`: This option, when populated, will skip updating helm chart repo index.
->>>>>>> 847088b7
 
 ### Environment variables
 
@@ -71,12 +59,10 @@
           git config user.email "$GITHUB_ACTOR@users.noreply.github.com"
 
       - name: Install Helm
-        uses: azure/setup-helm@v4
-          env:
-            GITHUB_TOKEN: "${{ secrets.GITHUB_TOKEN }}"
+        uses: azure/setup-helm@v3
 
       - name: Run chart-releaser
-        uses: helm/chart-releaser-action@v1.6.0
+        uses: helm/chart-releaser-action@v1.5.0
         env:
           CR_TOKEN: "${{ secrets.GITHUB_TOKEN }}"
 ```
@@ -90,10 +76,11 @@
 
 ```yaml
 - name: Run chart-releaser
-  uses: helm/chart-releaser-action@v1.6.0
+  uses: helm/chart-releaser-action@v1.5.0
   with:
     charts_dir: charts
     config: cr.yaml
+    charts_repo_url: xxxxxx
   env:
     CR_TOKEN: "${{ secrets.GITHUB_TOKEN }}"
 ```
