--- conflicted
+++ resolved
@@ -1,17 +1,3 @@
-# Copyright The Helm Authors
-#
-# Licensed under the Apache License, Version 2.0 (the "License");
-# you may not use this file except in compliance with the License.
-# You may obtain a copy of the License at
-#
-#     https://www.apache.org/licenses/LICENSE-2.0
-#
-# Unless required by applicable law or agreed to in writing, software
-# distributed under the License is distributed on an "AS IS" BASIS,
-# WITHOUT WARRANTIES OR CONDITIONS OF ANY KIND, either express or implied.
-# See the License for the specific language governing permissions and
-# limitations under the License.
-
 name: "Helm Chart Releaser"
 description: "Host a Helm charts repo on GitHub Pages"
 author: "The Helm authors"
@@ -20,9 +6,9 @@
   icon: anchor
 inputs:
   version:
-    description: "The chart-releaser version to use (default: v1.6.1)"
+    description: "The chart-releaser version to use (default: v1.5.0)"
     required: false
-    default: v1.6.1
+    default: v1.5.0
   config:
     description: "The relative path to the chart-releaser config file"
     required: false
@@ -37,44 +23,16 @@
     description: "Just install cr tool"
     required: false
   skip_packaging:
-    description: "Skip the packaging option (do your custom packaging before running this action)"
+    description: "skip the packaging option (do your custom packaging before running this action"
     required: false
-  skip_existing:
-    description: "Skip package upload if release exists"
-    required: false
-  skip_upload:
-    description: "Skip package upload"
-    required: false
-  mark_as_latest:
-    description: Mark the created GitHub release as 'latest'
-    required: false
-    default: true
-  packages_with_index:
-    description: "Upload chart packages directly into publishing branch"
-    required: false
-<<<<<<< HEAD
-    default: false
-  pages_branch:
-    description: "Name of the branch to be used to push the index and artifacts. (default to: gh-pages but it is not set in the action it is a default value for the chart-releaser binary)"
-    required: false
-outputs:
-  changed_charts:
-    description: "A comma-separated list of charts that were released on this run. Will be an empty string if no updates were detected, will be unset if `--skip_packaging` is used: in the latter case your custom packaging step is responsible for setting its own outputs if you need them."
-    value: ${{ steps.release.outputs.changed_charts }}
-  chart_version:
-    description: "The version of the most recently generated charts; will be set even if no charts have been updated since the last run."
-    value: ${{ steps.release.outputs.chart_version }}
-=======
   skip_update_index:
     description: "skip updating helm chart repo index"
     required: false
->>>>>>> 847088b7
 
 runs:
   using: composite
   steps:
-    - id: release
-      run: |
+    - run: |
         owner=$(cut -d '/' -f 1 <<< "$GITHUB_REPOSITORY")
         repo=$(cut -d '/' -f 2 <<< "$GITHUB_REPOSITORY")
 
@@ -110,33 +68,5 @@
             args+=(--skip-update-index "${{ inputs.skip_update_index }}")
         fi
 
-        if [[ -n "${{ inputs.skip_existing }}" ]]; then
-            args+=(--skip-existing "${{ inputs.skip_existing }}")
-        fi
-
-        if [[ -n "${{ inputs.skip_upload }}" ]]; then
-            args+=(--skip-upload "${{ inputs.skip_upload }}")
-        fi
-
-        if [[ -n "${{ inputs.mark_as_latest }}" ]]; then
-            args+=(--mark-as-latest "${{ inputs.mark_as_latest }}")
-        fi
-
-        if [[ -n "${{ inputs.packages_with_index }}" ]]; then
-            args+=(--packages-with-index "${{ inputs.packages_with_index }}")
-        fi
-
-        if [[ -n "${{ inputs.pages_branch }}" ]]; then
-            args+=(--pages-branch "${{ inputs.pages_branch }}")
-        fi
-
         "$GITHUB_ACTION_PATH/cr.sh" "${args[@]}"
-
-        if [[ -f changed_charts.txt ]]; then
-            cat changed_charts.txt >> "$GITHUB_OUTPUT"
-        fi
-        if [[ -f chart_version.txt ]]; then
-            cat chart_version.txt >> "$GITHUB_OUTPUT"
-        fi
-        rm -f changed_charts.txt chart_version.txt
       shell: bash